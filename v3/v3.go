package coingecko

import (
	"encoding/json"
	"fmt"
	"io/ioutil"
	"net/http"
	"net/url"
	"strings"

	"github.com/superoo7/go-gecko/format"
	"github.com/superoo7/go-gecko/v3/types"
)

var baseURL = "https://api.coingecko.com/api/v3"

// Client struct
type Client struct {
	httpClient *http.Client
}

// NewClient create new client object
func NewClient(httpClient *http.Client) *Client {
	if httpClient == nil {
		httpClient = http.DefaultClient
	}
	return &Client{httpClient: httpClient}
}

// helper
// doReq HTTP client
func doReq(req *http.Request, client *http.Client) ([]byte, error) {
	resp, err := client.Do(req)
	if err != nil {
		return nil, err
	}
	defer resp.Body.Close()
	body, err := ioutil.ReadAll(resp.Body)
	if err != nil {
		return nil, err
	}
	if 200 != resp.StatusCode {
		return nil, fmt.Errorf("%s", body)
	}
	return body, nil
}

// MakeReq HTTP request helper
func (c *Client) MakeReq(url string) ([]byte, error) {
	req, err := http.NewRequest("GET", url, nil)

	if err != nil {
		return nil, err
	}
	resp, err := doReq(req, c.httpClient)
	if err != nil {
		return nil, err
	}
	return resp, err
}

// API

// Ping /ping endpoint
func (c *Client) Ping() (*types.Ping, error) {
	url := fmt.Sprintf("%s/ping", baseURL)
	resp, err := c.MakeReq(url)
	if err != nil {
		return nil, err
	}
	var data *types.Ping
	err = json.Unmarshal(resp, &data)
	if err != nil {
		return nil, err
	}
	return data, nil
}

// SimpleSinglePrice /simple/price  Single ID and Currency (ids, vs_currency)
func (c *Client) SimpleSinglePrice(id string, vsCurrency string) (*types.SimpleSinglePrice, error) {
	idParam := []string{strings.ToLower(id)}
	vcParam := []string{strings.ToLower(vsCurrency)}

	t, err := c.SimplePrice(idParam, vcParam)
	if err != nil {
		return nil, err
	}
	curr := (*t)[id]
	data := &types.SimpleSinglePrice{ID: id, Currency: vsCurrency, MarketPrice: curr[vsCurrency]}
	return data, nil
}

// SimplePrice /simple/price Multiple ID and Currency (ids, vs_currencies)
func (c *Client) SimplePrice(ids []string, vsCurrencies []string) (*map[string]map[string]float32, error) {
	params := url.Values{}
	idsParam := strings.Join(ids[:], ",")
	vsCurrenciesParam := strings.Join(vsCurrencies[:], ",")

	params.Add("ids", idsParam)
	params.Add("vs_currencies", vsCurrenciesParam)

	url := fmt.Sprintf("%s/simple/price?%s", baseURL, params.Encode())
	resp, err := c.MakeReq(url)
	if err != nil {
		return nil, err
	}

	t := make(map[string]map[string]float32)
	err = json.Unmarshal(resp, &t)
	if err != nil {
		return nil, err
	}

	return &t, nil
}

// SimpleSupportedVSCurrencies /simple/supported_vs_currencies
func (c *Client) SimpleSupportedVSCurrencies() (*types.SimpleSupportedVSCurrencies, error) {
	url := fmt.Sprintf("%s/simple/supported_vs_currencies", baseURL)
	resp, err := c.MakeReq(url)
	if err != nil {
		return nil, err
	}
	var data *types.SimpleSupportedVSCurrencies
	err = json.Unmarshal(resp, &data)
	return data, nil
}

// CoinsList /coins/list
func (c *Client) CoinsList() (*types.CoinList, error) {
	url := fmt.Sprintf("%s/coins/list", baseURL)
	resp, err := c.MakeReq(url)
	if err != nil {
		return nil, err
	}

	var data *types.CoinList
	err = json.Unmarshal(resp, &data)
	if err != nil {
		return nil, err
	}
	return data, nil
}

// CoinsMarket /coins/market
func (c *Client) CoinsMarket(vsCurrency string, ids []string, order string, perPage int, page int, sparkline bool, priceChangePercentage []string) (*types.CoinsMarket, error) {
	if len(vsCurrency) == 0 {
		return nil, fmt.Errorf("vs_currency is required")
	}
	params := url.Values{}
	// vs_currency
	params.Add("vs_currency", vsCurrency)
	// order
	if len(order) == 0 {
		order = types.OrderTypeObject.MarketCapDesc
	}
	params.Add("order", order)
	// ids
	if len(ids) != 0 {
		idsParam := strings.Join(ids[:], ",")
		params.Add("ids", idsParam)
	}
	// per_page
	if perPage <= 0 || perPage > 250 {
		perPage = 100
	}
	params.Add("per_page", format.Int2String(perPage))
	params.Add("page", format.Int2String(page))
	// sparkline
	params.Add("sparkline", format.Bool2String(sparkline))
	// price_change_percentage
	if len(priceChangePercentage) != 0 {
		priceChangePercentageParam := strings.Join(priceChangePercentage[:], ",")
		params.Add("price_change_percentage", priceChangePercentageParam)
	}
	url := fmt.Sprintf("%s/coins/markets?%s", baseURL, params.Encode())
	resp, err := c.MakeReq(url)
	if err != nil {
		return nil, err
	}
	var data *types.CoinsMarket
	err = json.Unmarshal(resp, &data)
	if err != nil {
		return nil, err
	}
	return data, nil
}

// CoinsID /coins/{id}
<<<<<<< HEAD
func (c *Client) CoinsID(id string, localization bool, tickers bool, marketData bool, communityData bool, developerData bool, sparkline bool) (interface{}, error) {
=======
func CoinsID(id string, localization bool, tickers bool, marketData bool, communityData bool, developerData bool, sparkline bool) (*types.CoinsID, error) {
>>>>>>> 19722f31
	if len(id) == 0 {
		return nil, fmt.Errorf("id is required")
	}
	params := url.Values{}
	params.Add("localization", format.Bool2String(sparkline))
	params.Add("tickers", format.Bool2String(tickers))
	params.Add("market_data", format.Bool2String(marketData))
	params.Add("community_data", format.Bool2String(communityData))
	params.Add("developer_data", format.Bool2String(developerData))
	params.Add("sparkline", format.Bool2String(sparkline))
	url := fmt.Sprintf("%s/coins/%s?%s", baseURL, id, params.Encode())
	resp, err := c.MakeReq(url)
	if err != nil {
		return nil, err
	}

	var data *types.CoinsID
	err = json.Unmarshal(resp, &data)
	if err != nil {
		return nil, err
	}
	return data, nil
}

// CoinsIDTickers /coins/{id}/tickers
func (c *Client) CoinsIDTickers(id string, page int) (*types.CoinsIDTickers, error) {
	if len(id) == 0 {
		return nil, fmt.Errorf("id is required")
	}
	params := url.Values{}
	if page > 0 {
		params.Add("page", format.Int2String(page))
	}
	url := fmt.Sprintf("%s/coins/%s/tickers?%s", baseURL, id, params.Encode())
	resp, err := c.MakeReq(url)
	if err != nil {
		return nil, err
	}
	var data *types.CoinsIDTickers
	err = json.Unmarshal(resp, &data)
	if err != nil {
		return nil, err
	}
	return data, nil
}

// CoinsIDHistory /coins/{id}/history?date={date}&localization=false
func (c *Client) CoinsIDHistory(id string, date string, localization bool) (*types.CoinsIDHistory, error) {
	if len(id) == 0 || len(date) == 0 {
		return nil, fmt.Errorf("id and date is required")
	}
	params := url.Values{}
	params.Add("date", date)
	params.Add("localization", format.Bool2String(localization))

	url := fmt.Sprintf("%s/coins/%s/history?%s", baseURL, id, params.Encode())
	resp, err := c.MakeReq(url)
	if err != nil {
		return nil, err
	}
	var data *types.CoinsIDHistory
	err = json.Unmarshal(resp, &data)
	if err != nil {
		return nil, err
	}
	return data, nil
}

// CoinsIDMarketChart /coins/{id}/market_chart?vs_currency={usd, eur, jpy, etc.}&days={1,14,30,max}
func CoinsIDMarketChart(id string, vs_currency string, days string) (*types.CoinsIDMarketChart, error) {
	if len(id) == 0 || len(vs_currency) == 0 || len(days) == 0 {
		return nil, fmt.Errorf("id, vs_currency, and days is required")
	}

	params := url.Values{}
	params.Add("vs_currency", vs_currency)
	params.Add("days", days)

	url := fmt.Sprintf("%s/coins/%s/market_chart?%s", baseURL, id, params.Encode())
	resp, err := request.MakeReq(url)
	if err != nil {
		return nil, err
	}

	m := types.CoinsIDMarketChart{}
	err = json.Unmarshal(resp, &m)
	if err != nil {
		return &m, err
	}

	return &m, nil
}

// CoinsIDStatusUpdates

// CoinsIDContractAddress https://api.coingecko.com/api/v3/coins/{id}/contract/{contract_address}
// func CoinsIDContractAddress(id string, address string) (nil, error) {
// 	url := fmt.Sprintf("%s/coins/%s/contract/%s", baseURL, id, address)
// 	resp, err := request.MakeReq(url)
// 	if err != nil {
// 		return nil, err
// 	}
// }

// EventsCountries https://api.coingecko.com/api/v3/events/countries
func (c *Client) EventsCountries() ([]types.EventCountryItem, error) {
	url := fmt.Sprintf("%s/events/countries", baseURL)
	resp, err := c.MakeReq(url)
	if err != nil {
		return nil, err
	}
	var data *types.EventsCountries
	err = json.Unmarshal(resp, &data)
	if err != nil {
		return nil, err
	}
	return data.Data, nil

}

// EventsTypes https://api.coingecko.com/api/v3/events/types
func (c *Client) EventsTypes() (*types.EventsTypes, error) {
	url := fmt.Sprintf("%s/events/types", baseURL)
	resp, err := c.MakeReq(url)
	if err != nil {
		return nil, err
	}
	var data *types.EventsTypes
	err = json.Unmarshal(resp, &data)
	if err != nil {
		return nil, err
	}
	return data, nil

}

// ExchangeRates https://api.coingecko.com/api/v3/exchange_rates
func (c *Client) ExchangeRates() (*types.ExchangeRatesItem, error) {
	url := fmt.Sprintf("%s/exchange_rates", baseURL)
	resp, err := c.MakeReq(url)
	if err != nil {
		return nil, err
	}
	var data *types.ExchangeRatesResponse
	err = json.Unmarshal(resp, &data)
	if err != nil {
		return nil, err
	}
	return &data.Rates, nil
}

// Global https://api.coingecko.com/api/v3/global
func (c *Client) Global() (*types.Global, error) {
	url := fmt.Sprintf("%s/global", baseURL)
	resp, err := c.MakeReq(url)
	if err != nil {
		return nil, err
	}
	var data *types.GlobalResponse
	err = json.Unmarshal(resp, &data)
	if err != nil {
		return nil, err
	}
	return &data.Data, nil
}<|MERGE_RESOLUTION|>--- conflicted
+++ resolved
@@ -187,11 +187,8 @@
 }
 
 // CoinsID /coins/{id}
-<<<<<<< HEAD
-func (c *Client) CoinsID(id string, localization bool, tickers bool, marketData bool, communityData bool, developerData bool, sparkline bool) (interface{}, error) {
-=======
-func CoinsID(id string, localization bool, tickers bool, marketData bool, communityData bool, developerData bool, sparkline bool) (*types.CoinsID, error) {
->>>>>>> 19722f31
+func (c *Client) CoinsID(id string, localization bool, tickers bool, marketData bool, communityData bool, developerData bool, sparkline bool) (*types.CoinsID, error) {
+
 	if len(id) == 0 {
 		return nil, fmt.Errorf("id is required")
 	}
